--- conflicted
+++ resolved
@@ -1,4 +1,3 @@
-<<<<<<< HEAD
 import React from 'react'
 import { 
   ArrowUp, ArrowDown, MessageCircle, Eye, Star, Award, 
@@ -156,7 +155,4 @@
  )
 }
 
-export default PostCard
-=======
-import { supabase } from "../lib/supabase"
->>>>>>> ae05c840
+export default PostCard